import { JupyterFrontEnd } from '@jupyterlab/application';
import {
  IChangedArgs,
  PathExt,
  Poll,
  ISettingRegistry
} from '@jupyterlab/coreutils';
import { ServerConnection } from '@jupyterlab/services';
import { CommandRegistry } from '@phosphor/commands';
import { JSONObject } from '@phosphor/coreutils';
import { ISignal, Signal } from '@phosphor/signaling';
import { httpGitRequest } from './git';
import { IGitExtension, Git } from './tokens';
import { decodeStage } from './utils';

// Default refresh interval (in milliseconds) for polling the current Git status (NOTE: this value should be the same value as in the plugin settings schema):
const DEFAULT_REFRESH_INTERVAL = 3000; // ms

/** Main extension class */
export class GitExtension implements IGitExtension {
  constructor(
    app: JupyterFrontEnd = null,
    settings?: ISettingRegistry.ISettings
  ) {
    const model = this;
    this._app = app;

    // Load the server root path
    this._getServerRoot()
      .then(root => {
        this._serverRoot = root;
      })
      .catch(reason => {
        console.error(`Fail to get the server root path.\n${reason}`);
      });

    let interval: number;
    if (settings) {
      interval = settings.composite.refreshInterval as number;
      settings.changed.connect(onSettingsChange, this);
    } else {
      interval = DEFAULT_REFRESH_INTERVAL;
    }
    const poll = new Poll({
      factory: () => model.refresh(),
      frequency: {
        interval: interval,
        backoff: true,
        max: 300 * 1000
      },
      standby: 'when-hidden'
    });
    this._poll = poll;

    /**
     * Callback invoked upon a change to plugin settings.
     *
     * @private
     * @param settings - settings registry
     */
    function onSettingsChange(settings: ISettingRegistry.ISettings) {
      const freq = poll.frequency;
      poll.frequency = {
        interval: settings.composite.refreshInterval as number,
        backoff: freq.backoff,
        max: freq.max
      };
    }
  }

  /**
   * The list of branch in the current repo
   */
  get branches() {
    return this._branches;
  }

  get commands(): CommandRegistry | null {
    return this._app ? this._app.commands : null;
  }

  /**
   * The current branch
   */
  get currentBranch() {
    return this._currentBranch;
  }

  /**
   * A signal emitted when the HEAD of the git repository changes.
   */
  get headChanged(): ISignal<IGitExtension, void> {
    return this._headChanged;
  }

  /**
   * Get whether the model is disposed.
   */
  get isDisposed(): boolean {
    return this._isDisposed;
  }

  /**
   * Test whether the model is ready.
   */
  get isReady(): boolean {
    return this._pendingReadyPromise === 0;
  }

  /**
   * A promise that fulfills when the model is ready.
   */
  get ready(): Promise<void> {
    return this._readyPromise;
  }

  /**
   * A signal emitted when the current marking of the git repository changes.
   */
  get markChanged(): ISignal<IGitExtension, void> {
    return this._markChanged;
  }

  /**
   * Git Repository path
   *
   * This is the top-level folder fullpath.
   * null if not defined.
   */
  get pathRepository(): string | null {
    return this._pathRepository;
  }

  set pathRepository(v: string | null) {
    const change: IChangedArgs<string> = {
      name: 'pathRepository',
      newValue: null,
      oldValue: this._pathRepository
    };
    if (v === null) {
      this._pendingReadyPromise += 1;
      this._readyPromise.then(() => {
        this._pathRepository = null;
        this._pendingReadyPromise -= 1;

        if (change.newValue !== change.oldValue) {
          this.refresh().then(() => this._repositoryChanged.emit(change));
        }
      });
    } else {
      const currentReady = this._readyPromise;
      this._pendingReadyPromise += 1;
      this._readyPromise = Promise.all([currentReady, this.showTopLevel(v)])
        .then(r => {
          const results = r[1];
          if (results.code === 0) {
            this._pathRepository = results.top_repo_path;
            change.newValue = results.top_repo_path;
          } else {
            this._pathRepository = null;
          }

          if (change.newValue !== change.oldValue) {
            this.refresh().then(() => this._repositoryChanged.emit(change));
          }
        })
        .catch(reason => {
          console.error(`Fail to find git top level for path ${v}.\n${reason}`);
        });

      void this._readyPromise.then(() => {
        this._pendingReadyPromise -= 1;
      });
    }
  }

  /**
   * A signal emitted when the current git repository changes.
   */
  get repositoryChanged(): ISignal<IGitExtension, IChangedArgs<string | null>> {
    return this._repositoryChanged;
  }

  get shell(): JupyterFrontEnd.IShell | null {
    return this._app ? this._app.shell : null;
  }

  /**
   * Files list resulting of a git status call.
   */
  get status(): Git.IStatusFile[] {
    return this._status;
  }

  /**
   * A signal emitted when the current status of the git repository changes.
   */
  get statusChanged(): ISignal<IGitExtension, Git.IStatusFile[]> {
    return this._statusChanged;
  }

  /**
   * Make request to add one or all files into
   * the staging area in repository
   *
   * If filename is not provided, all files will be added.
   *
   * @param filename Optional name of the files to add
   */
  async add(...filename: string[]): Promise<Response> {
    await this.ready;
    const path = this.pathRepository;

    if (path === null) {
      return Promise.resolve(
        new Response(
          JSON.stringify({
            code: -1,
            message: 'Not in a git repository.'
          })
        )
      );
    }

    const response = await httpGitRequest('/git/add', 'POST', {
      add_all: !filename,
      filename: filename || '',
      top_repo_path: path
    });

    this.refreshStatus();
    return Promise.resolve(response);
  }

  /**
   * Make request to add all unstaged files into
   * the staging area in repository 'path'
   */
  async addAllUnstaged(): Promise<Response> {
    await this.ready;
    const path = this.pathRepository;

    if (path === null) {
      return Promise.resolve(
        new Response(
          JSON.stringify({
            code: -1,
            message: 'Not in a git repository.'
          })
        )
      );
    }

    try {
      let response = await httpGitRequest('/git/add_all_unstaged', 'POST', {
        top_repo_path: path
      });
      if (response.status !== 200) {
        const data = await response.json();
        throw new ServerConnection.ResponseError(response, data.message);
      }
      return response.json();
    } catch (err) {
      throw new ServerConnection.NetworkError(err);
    }
  }

  /**
   * Make request to add all untracked files into
   * the staging area in the repository
   */
  async addAllUntracked(): Promise<Response> {
    await this.ready;
    const path = this.pathRepository;

    if (path === null) {
      return Promise.resolve(
        new Response(
          JSON.stringify({
            code: -1,
            message: 'Not in a git repository.'
          })
        )
      );
    }

    try {
      let response = await httpGitRequest('/git/add_all_untracked', 'POST', {
        top_repo_path: path
      });
      if (response.status !== 200) {
        const data = await response.json();
        throw new ServerConnection.ResponseError(response, data.message);
      }
      this.refreshStatus();
      return response.json();
    } catch (err) {
      throw new ServerConnection.NetworkError(err);
    }
  }

  /**
   * Add file named fname to current marker obj
   *
   * @param fname Filename
   * @param mark Mark to set
   */
  addMark(fname: string, mark: boolean) {
    this._currentMarker.add(fname, mark);
  }

  /**
   * get current mark of fname
   *
   * @param fname Filename
   * @returns Mark of the file
   */
  getMark(fname: string): boolean {
    return this._currentMarker.get(fname);
  }

  /**
   * Toggle mark for file named fname in current marker obj
   *
   * @param fname Filename
   */
  toggleMark(fname: string) {
    this._currentMarker.toggle(fname);
  }

  /**
   * Make request for all git info of the repository
   * (This API is also implicitly used to check if the current repo is a Git repo)
   *
   * @param historyCount: Optional number of commits to get from git log
   * @returns Repository history
   */
  async allHistory(historyCount: number = 25): Promise<Git.IAllHistory> {
    await this.ready;
    const path = this.pathRepository;

    if (path === null) {
      return Promise.resolve({
        code: -1,
        message: 'Not in a git repository.'
      });
    }

    try {
      let response = await httpGitRequest('/git/all_history', 'POST', {
        current_path: path,
        history_count: historyCount
      });
      if (response.status !== 200) {
        const data = await response.text();
        throw new ServerConnection.ResponseError(response, data);
      }
      return response.json();
    } catch (err) {
      throw new ServerConnection.NetworkError(err);
    }
  }

  /**
   * Make request to switch current working branch,
   * create new branch if needed,
   * or discard a specific file change or all changes
   * TODO: Refactor into seperate endpoints for each kind of checkout request
   *
   * If a branch name is provided, check it out (with or without creating it)
   * If a filename is provided, check the file out
   * If nothing is provided, check all files out
   *
   * @param options Checkout options
   */
  async checkout(options?: Git.ICheckoutOptions): Promise<Git.ICheckoutResult> {
    await this.ready;
    const path = this.pathRepository;

    if (path === null) {
      return Promise.resolve({
        code: -1,
        message: 'Not in a git repository.'
      });
    }

    const body = {
      checkout_branch: false,
      new_check: false,
      branchname: '',
      startpoint: '',
      checkout_all: true,
      filename: '',
      top_repo_path: path
    };

    if (options !== undefined) {
      if (options.branchname) {
        body.branchname = options.branchname;
        body.checkout_branch = true;
        body.new_check = options.newBranch === true;
        if (options.newBranch) {
          body.startpoint = options.startpoint || this._currentBranch.name;
        }
      } else if (options.filename) {
        body.filename = options.filename;
        body.checkout_all = false;
      }
    }

    try {
      let response = await httpGitRequest('/git/checkout', 'POST', body);
      if (response.status !== 200) {
        return response.json().then((data: any) => {
          throw new ServerConnection.ResponseError(response, data.message);
        });
      }

      if (body.checkout_branch) {
        await this.refreshBranch();
        this._headChanged.emit();
      } else {
        this.refreshStatus();
      }
      return response.json();
    } catch (err) {
      throw new ServerConnection.NetworkError(err);
    }
  }

  /**
   * Make request for the Git Clone API.
   *
   * @param path Local path in which the repository will be cloned
   * @param url Distant Git repository URL
   * @param auth Optional authentication information for the remote repository
   */
  async clone(
    path: string,
    url: string,
    auth?: Git.IAuth
  ): Promise<Git.ICloneResult> {
    try {
      let obj: Git.IGitClone = {
        current_path: path,
        clone_url: url,
        auth
      };

      let response = await httpGitRequest('/git/clone', 'POST', obj);
      if (response.status !== 200) {
        const data = await response.json();
        throw new ServerConnection.ResponseError(response, data.message);
      }
      return response.json();
    } catch (err) {
      throw new ServerConnection.NetworkError(err);
    }
  }

  /**
   * Make request to commit all staged files in repository
   *
   * @param message Commit message
   */
  async commit(message: string): Promise<Response> {
    await this.ready;
    const path = this.pathRepository;

    if (path === null) {
      return Promise.resolve(
        new Response(
          JSON.stringify({
            code: -1,
            message: 'Not in a git repository.'
          })
        )
      );
    }

    try {
      let response = await httpGitRequest('/git/commit', 'POST', {
        commit_msg: message,
        top_repo_path: path
      });
      if (response.status !== 200) {
        return response.json().then((data: any) => {
          throw new ServerConnection.ResponseError(response, data.message);
        });
      }

      this.refreshStatus();
      return response;
    } catch (err) {
      throw new ServerConnection.NetworkError(err);
    }
  }

  /**
   * Get or set Git configuration options
   *
   * @param options Configuration options to set (undefined to get)
   */
  async config(options?: JSONObject): Promise<Response> {
    await this.ready;
    const path = this.pathRepository;

    if (path === null) {
      return Promise.resolve(
        new Response(
          JSON.stringify({
            code: -1,
            message: 'Not in a git repository.'
          })
        )
      );
    }

    try {
      let method = 'POST';
      let body = { path, options };

      let response = await httpGitRequest('/git/config', method, body);

      if (!response.ok) {
        const jsonData = await response.json();
        throw new ServerConnection.ResponseError(response, jsonData.message);
      }

      return response;
    } catch (err) {
      throw new ServerConnection.NetworkError(err);
    }
  }

  /**
   * Make request to delete changes from selected commit
   *
   * @param message Commit message to use for the new repository state
   * @param commitId Selected commit ID
   */
  async deleteCommit(message: string, commitId: string): Promise<Response> {
    await this.ready;
    const path = this.pathRepository;

    if (path === null) {
      return Promise.resolve(
        new Response(
          JSON.stringify({
            code: -1,
            message: 'Not in a git repository.'
          })
        )
      );
    }

    try {
      let response = await httpGitRequest('/git/delete_commit', 'POST', {
        commit_id: commitId,
        top_repo_path: path
      });
      if (response.status !== 200) {
        return response.json().then((data: any) => {
          throw new ServerConnection.ResponseError(response, data.message);
        });
      }
      await this.commit(message);
      return response;
    } catch (err) {
      throw new ServerConnection.NetworkError(err);
    }
  }

  /**
   * Make request for detailed git commit info of
   * commit 'hash'
   *
   * @param hash Commit hash
   */
  async detailedLog(hash: string): Promise<Git.ISingleCommitFilePathInfo> {
    await this.ready;
    const path = this.pathRepository;

    if (path === null) {
      return Promise.resolve({
        code: -1,
        message: 'Not in a git repository.'
      });
    }

    try {
      let response = await httpGitRequest('/git/detailed_log', 'POST', {
        selected_hash: hash,
        current_path: path
      });
      if (response.status !== 200) {
        const data = await response.json();
        throw new ServerConnection.ResponseError(response, data.message);
      }
      return response.json();
    } catch (err) {
      throw new ServerConnection.NetworkError(err);
    }
  }

  /**
   * Dispose of the resources held by the model.
   */
  dispose(): void {
    if (this.isDisposed) {
      return;
    }
    this._isDisposed = true;
    this._poll.dispose();
    Signal.clearData(this);
  }

  /**
   * Gets the path of the file relative to the Jupyter server root.
   *
   * If no path is provided, returns the Git repository top folder relative path.
   * If no Git repository selected, return null
   *
   * @param path the file path relative to Git repository top folder
   */
  getRelativeFilePath(path?: string): string | null {
    if (this.pathRepository === null || this._serverRoot === undefined) {
      return null;
    }

    return PathExt.join(
      PathExt.relative(this._serverRoot, this.pathRepository),
      path || ''
    );
  }

  /**
   * Make request to initialize a  new git repository at path 'path'
   *
   * @param path Folder path to initialize as a git repository.
   */
  async init(path: string): Promise<Response> {
    try {
      let response = await httpGitRequest('/git/init', 'POST', {
        current_path: path
      });
      if (response.status !== 200) {
        return response.json().then((data: any) => {
          throw new ServerConnection.ResponseError(response, data.message);
        });
      }
      return response;
    } catch (err) {
      throw new ServerConnection.NetworkError(err);
    }
  }

  /**
   * Make request for git commit logs
   *
   * @param historyCount: Optional number of commits to get from git log
   */
  async log(historyCount: number = 25): Promise<Git.ILogResult> {
    await this.ready;
    const path = this.pathRepository;

    if (path === null) {
      return Promise.resolve({
        code: -1,
        message: 'Not in a git repository.'
      });
    }

    try {
      let response = await httpGitRequest('/git/log', 'POST', {
        current_path: path,
        history_count: historyCount
      });
      if (response.status !== 200) {
        const data = await response.json();
        throw new ServerConnection.ResponseError(response, data.message);
      }
      return response.json();
    } catch (err) {
      throw new ServerConnection.NetworkError(err);
    }
  }

  /**
   * Register a new diff provider for specified file types
   *
   * @param filetypes File type list
   * @param callback Callback to use for the provided file types
   */
  registerDiffProvider(filetypes: string[], callback: Git.IDiffCallback): void {
    filetypes.forEach(fileType => {
      this._diffProviders[fileType] = callback;
    });
  }

  /** Make request for the Git Pull API. */
  async pull(auth?: Git.IAuth): Promise<Git.IPushPullResult> {
    await this.ready;
    const path = this.pathRepository;

    if (path === null) {
      return Promise.resolve({
        code: -1,
        message: 'Not in a git repository.'
      });
    }

    try {
      let obj: Git.IPushPull = {
        current_path: path,
        auth
      };

      let response = await httpGitRequest('/git/pull', 'POST', obj);
      if (response.status !== 200) {
        const data = await response.json();
        throw new ServerConnection.ResponseError(response, data.message);
      }

      this._headChanged.emit();

      return response.json();
    } catch (err) {
      throw new ServerConnection.NetworkError(err);
    }
  }

  /** Make request for the Git Push API. */
  async push(auth?: Git.IAuth): Promise<Git.IPushPullResult> {
    await this.ready;
    const path = this.pathRepository;

    if (path === null) {
      return Promise.resolve({
        code: -1,
        message: 'Not in a git repository.'
      });
    }

    try {
      let obj: Git.IPushPull = {
        current_path: path,
        auth
      };

      let response = await httpGitRequest('/git/push', 'POST', obj);
      if (response.status !== 200) {
        const data = await response.json();
        throw new ServerConnection.ResponseError(response, data.message);
      }
      this._headChanged.emit();
      return response.json();
    } catch (err) {
      throw new ServerConnection.NetworkError(err);
    }
  }

  /**
   * General git refresh
   */
  async refresh(): Promise<void> {
    await this.refreshBranch();
    await this.refreshStatus();
  }

  /**
   * Make request for a list of all git branches
   */
  async refreshBranch(): Promise<void> {
    const response = await this._branch();

    if (response.code === 0) {
      this._branches = response.branches;
      this._currentBranch = response.current_branch;

      if (this._currentBranch) {
        // set up the marker obj for the current (valid) repo/branch combination
        this._setMarker(this.pathRepository, this._currentBranch.name);
      }
    } else {
      this._branches = [];
      this._currentBranch = null;
    }
  }

  /**
   * Request git status refresh
   */
  async refreshStatus(): Promise<void> {
    await this.ready;
    const path = this.pathRepository;

    if (path === null) {
      this._setStatus([]);
      return Promise.resolve();
    }

    try {
      let response = await httpGitRequest('/git/status', 'POST', {
        current_path: path
      });
      const data = await response.json();
      if (response.status !== 200) {
        console.error(data.message);
        // TODO should we notify the user
        this._setStatus([]);
      }

      this._setStatus((data as Git.IStatusResult).files);
    } catch (err) {
      console.error(err);
      // TODO should we notify the user
      this._setStatus([]);
    }
  }

  /**
   * Make request to move one or all files from the staged to the unstaged area
   *
   * @param filename - Path to a file to be reset. Leave blank to reset all
   *
   * @returns a promise that resolves when the request is complete.
   */
  async reset(filename?: string): Promise<Response> {
    await this.ready;
    const path = this.pathRepository;

    if (path === null) {
      return Promise.resolve(
        new Response(
          JSON.stringify({
            code: -1,
            message: 'Not in a git repository.'
          })
        )
      );
    }

    try {
      let response = await httpGitRequest('/git/reset', 'POST', {
        reset_all: filename === undefined,
        filename: filename === undefined ? null : filename,
        top_repo_path: path
      });
      if (response.status !== 200) {
        return response.json().then((data: any) => {
          throw new ServerConnection.ResponseError(response, data.message);
        });
      }

      this.refreshStatus();
      return response;
    } catch (err) {
      throw new ServerConnection.NetworkError(err);
    }
  }

  /**
   * Make request to reset to selected commit
   *
   * @param commitId - Git commit specification. Leave blank to reset to HEAD
   *
   * @returns a promise that resolves when the request is complete.
   */
  async resetToCommit(commitId: string = ''): Promise<Response> {
    await this.ready;
    const path = this.pathRepository;

    if (path === null) {
      return Promise.resolve(
        new Response(
          JSON.stringify({
            code: -1,
            message: 'Not in a git repository.'
          })
        )
      );
    }

    try {
      let response = await httpGitRequest('/git/reset_to_commit', 'POST', {
        commit_id: commitId,
        top_repo_path: path
      });
      if (response.status !== 200) {
        return response.json().then((data: any) => {
          throw new ServerConnection.ResponseError(response, data.message);
        });
      }
      await this.refreshBranch();
      this._headChanged.emit();
      return response;
    } catch (err) {
      throw new ServerConnection.NetworkError(err);
    }
  }

  /** Make request for the prefix path of a directory 'path',
   * with respect to the root directory of repository
   */
  async showPrefix(path: string): Promise<Git.IShowPrefixResult> {
    try {
      let response = await httpGitRequest('/git/show_prefix', 'POST', {
        current_path: path
      });
      if (response.status !== 200) {
        const data = await response.json();
        throw new ServerConnection.ResponseError(response, data.message);
      }
      return response.json();
    } catch (err) {
      throw new ServerConnection.NetworkError(err);
    }
  }

  /** Make request for top level path of repository 'path' */
  async showTopLevel(path: string): Promise<Git.IShowTopLevelResult> {
    try {
      let response = await httpGitRequest('/git/show_top_level', 'POST', {
        current_path: path
      });
      if (response.status !== 200) {
        const data = await response.json();
        throw new ServerConnection.ResponseError(response, data.message);
      }
      return response.json();
    } catch (err) {
      throw new ServerConnection.NetworkError(err);
    }
  }

  /**
   * Make request for a list of all git branches in the repository
   *
   * @returns The repository branches
   */
  protected async _branch(): Promise<Git.IBranchResult> {
    await this.ready;
    const path = this.pathRepository;

    if (path === null) {
      return Promise.resolve({
        code: -1,
        message: 'Not in a git repository.'
      });
    }

    try {
      let response = await httpGitRequest('/git/branch', 'POST', {
        current_path: path
      });
      if (response.status !== 200) {
        const data = await response.json();
        throw new ServerConnection.ResponseError(response, data.message);
      }
      return response.json();
    } catch (err) {
      throw new ServerConnection.NetworkError(err);
    }
  }

<<<<<<< HEAD
  /** Refresh the git repository status */
  protected async _refreshStatus(): Promise<void> {
    await this.ready;
    const path = this.pathRepository;

    if (path === null) {
      this._setStatus([]);
      return Promise.resolve();
    }

    try {
      let response = await httpGitRequest('/git/status', 'POST', {
        current_path: path
      });
      const data = await response.json();
      if (response.status !== 200) {
        console.error(data.message);
        // TODO should we notify the user
        this._setStatus([]);
      }

      const files = (data as Git.IStatusResult).files;

      this._setStatus(
        files.map(file => {
          return { ...file, status: decodeStage(file.x, file.y) };
        })
      );
    } catch (err) {
      console.error(err);
      // TODO should we notify the user
      this._setStatus([]);
    }
  }

=======
>>>>>>> 6be808cd
  /**
   * Set repository status
   *
   * @param v Repository status
   */
  protected _setStatus(v: Git.IStatusFile[]) {
    this._status = v;
    this._statusChanged.emit(this._status);
  }

  private async _getServerRoot(): Promise<string> {
    try {
      const response = await httpGitRequest('/git/server_root', 'GET', null);
      const data = await response.json();
      return data['server_root'];
    } catch (reason) {
      throw new Error(reason);
    }
  }

  /**
   * set marker obj for repo path/branch combination
   */
  private _setMarker(path: string, branch: string): BranchMarker {
    this._currentMarker = this._markerCache.get(path, branch);
    return this._currentMarker;
  }

  private _status: Git.IStatusFile[] = [];
  private _pathRepository: string | null = null;
  private _branches: Git.IBranch[];
  private _currentBranch: Git.IBranch;
  private _serverRoot: string;
  private _app: JupyterFrontEnd | null;
  private _diffProviders: { [key: string]: Git.IDiffCallback } = {};
  private _isDisposed = false;
  private _markerCache: Markers = new Markers(() => this._markChanged.emit());
  private _currentMarker: BranchMarker = null;
  private _readyPromise: Promise<void> = Promise.resolve();
  private _pendingReadyPromise = 0;
  private _poll: Poll;
  private _headChanged = new Signal<IGitExtension, void>(this);
  private _markChanged = new Signal<IGitExtension, void>(this);
  private _repositoryChanged = new Signal<
    IGitExtension,
    IChangedArgs<string | null>
  >(this);
  private _statusChanged = new Signal<IGitExtension, Git.IStatusFile[]>(this);
}

export class BranchMarker implements Git.IBranchMarker {
  constructor(private _refresh: () => void) {}

  add(fname: string, mark: boolean = true) {
    if (!(fname in this._marks)) {
      this.set(fname, mark);
    }
  }

  get(fname: string) {
    return this._marks[fname];
  }

  set(fname: string, mark: boolean) {
    this._marks[fname] = mark;
    this._refresh();
  }

  toggle(fname: string) {
    this.set(fname, !this._marks[fname]);
  }

  private _marks: { [key: string]: boolean } = {};
}

export class Markers {
  constructor(private _refresh: () => void) {}

  get(path: string, branch: string): BranchMarker {
    const key = Markers.markerKey(path, branch);
    if (key in this._branchMarkers) {
      return this._branchMarkers[key];
    }

    let marker = new BranchMarker(this._refresh);
    this._branchMarkers[key] = marker;
    return marker;
  }

  static markerKey(path: string, branch: string): string {
    return [path, branch].join(':');
  }

  private _branchMarkers: { [key: string]: BranchMarker } = {};
}<|MERGE_RESOLUTION|>--- conflicted
+++ resolved
@@ -811,7 +811,11 @@
         this._setStatus([]);
       }
 
-      this._setStatus((data as Git.IStatusResult).files);
+      this._setStatus(
+        (data as Git.IStatusResult).files.map(file => {
+          return { ...file, status: decodeStage(file.x, file.y) };
+        })
+      );
     } catch (err) {
       console.error(err);
       // TODO should we notify the user
@@ -964,44 +968,6 @@
     }
   }
 
-<<<<<<< HEAD
-  /** Refresh the git repository status */
-  protected async _refreshStatus(): Promise<void> {
-    await this.ready;
-    const path = this.pathRepository;
-
-    if (path === null) {
-      this._setStatus([]);
-      return Promise.resolve();
-    }
-
-    try {
-      let response = await httpGitRequest('/git/status', 'POST', {
-        current_path: path
-      });
-      const data = await response.json();
-      if (response.status !== 200) {
-        console.error(data.message);
-        // TODO should we notify the user
-        this._setStatus([]);
-      }
-
-      const files = (data as Git.IStatusResult).files;
-
-      this._setStatus(
-        files.map(file => {
-          return { ...file, status: decodeStage(file.x, file.y) };
-        })
-      );
-    } catch (err) {
-      console.error(err);
-      // TODO should we notify the user
-      this._setStatus([]);
-    }
-  }
-
-=======
->>>>>>> 6be808cd
   /**
    * Set repository status
    *
