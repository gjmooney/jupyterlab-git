import { JupyterFrontEnd } from '@jupyterlab/application';
import { Dialog, showErrorMessage } from '@jupyterlab/apputils';
import { IChangedArgs, PathExt } from '@jupyterlab/coreutils';
import { ServerConnection } from '@jupyterlab/services';
import { ISettingRegistry } from '@jupyterlab/settingregistry';
import { CommandRegistry } from '@lumino/commands';
import { JSONObject } from '@lumino/coreutils';
import { Poll } from '@lumino/polling';
import { ISignal, Signal } from '@lumino/signaling';
import { httpGitRequest } from './git';
import { Git, IGitExtension } from './tokens';
import { decodeStage } from './utils';
<<<<<<< HEAD
import { Dialog, showErrorMessage } from '@jupyterlab/apputils';
import { DocumentRegistry } from '@jupyterlab/docregistry';
=======
>>>>>>> 6ea4a62f

// Default refresh interval (in milliseconds) for polling the current Git status (NOTE: this value should be the same value as in the plugin settings schema):
const DEFAULT_REFRESH_INTERVAL = 3000; // ms

/** Main extension class */
export class GitExtension implements IGitExtension {
  constructor(
    app: JupyterFrontEnd = null,
    settings?: ISettingRegistry.ISettings
  ) {
    const self = this;
    this._app = app;
    this._settings = settings || null;

    // Load the server root path
    this._getServerRoot()
      .then(root => {
        this._serverRoot = root;
      })
      .catch(reason => {
        console.error(`Fail to get the server root path.\n${reason}`);
        showErrorMessage(
          'Internal Error:',
          `Fail to get the server root path.\n\n${reason}`,
          [Dialog.warnButton({ label: 'DISMISS' })]
        );
      });

    let interval: number;
    if (settings) {
      interval = settings.composite.refreshInterval as number;
      settings.changed.connect(onSettingsChange, this);
    } else {
      interval = DEFAULT_REFRESH_INTERVAL;
    }
    const poll = new Poll({
      factory: () => self.refresh(),
      frequency: {
        interval: interval,
        backoff: true,
        max: 300 * 1000
      },
      standby: 'when-hidden'
    });
    this._poll = poll;

    /**
     * Callback invoked upon a change to plugin settings.
     *
     * @private
     * @param settings - settings registry
     */
    function onSettingsChange(settings: ISettingRegistry.ISettings) {
      const freq = poll.frequency;
      poll.frequency = {
        interval: settings.composite.refreshInterval as number,
        backoff: freq.backoff,
        max: freq.max
      };
    }
  }

  /**
   * The list of branch in the current repo
   */
  get branches() {
    return this._branches;
  }

  get commands(): CommandRegistry | null {
    return this._app ? this._app.commands : null;
  }

  /**
   * The current branch
   */
  get currentBranch() {
    return this._currentBranch;
  }

  /**
   * A signal emitted when the HEAD of the git repository changes.
   */
  get headChanged(): ISignal<IGitExtension, void> {
    return this._headChanged;
  }

  /**
   * Get whether the model is disposed.
   */
  get isDisposed(): boolean {
    return this._isDisposed;
  }

  /**
   * Test whether the model is ready.
   */
  get isReady(): boolean {
    return this._pendingReadyPromise === 0;
  }

  /**
   * A promise that fulfills when the model is ready.
   */
  get ready(): Promise<void> {
    return this._readyPromise;
  }

  /**
   * A signal emitted when the current marking of the git repository changes.
   */
  get markChanged(): ISignal<IGitExtension, void> {
    return this._markChanged;
  }

  /**
   * Git Repository path
   *
   * This is the top-level folder fullpath.
   * null if not defined.
   */
  get pathRepository(): string | null {
    return this._pathRepository;
  }

  set pathRepository(v: string | null) {
    const change: IChangedArgs<string> = {
      name: 'pathRepository',
      newValue: null,
      oldValue: this._pathRepository
    };
    if (v === null) {
      this._pendingReadyPromise += 1;
      this._readyPromise.then(() => {
        this._pathRepository = null;
        this._pendingReadyPromise -= 1;

        if (change.newValue !== change.oldValue) {
          this.refresh().then(() => this._repositoryChanged.emit(change));
        }
      });
    } else {
      const currentReady = this._readyPromise;
      this._pendingReadyPromise += 1;
      this._readyPromise = Promise.all([currentReady, this.showTopLevel(v)])
        .then(r => {
          const results = r[1];
          if (results.code === 0) {
            this._pathRepository = results.top_repo_path;
            change.newValue = results.top_repo_path;
          } else {
            this._pathRepository = null;
          }

          if (change.newValue !== change.oldValue) {
            this.refresh().then(() => this._repositoryChanged.emit(change));
          }
        })
        .catch(reason => {
          console.error(`Fail to find git top level for path ${v}.\n${reason}`);
        });

      void this._readyPromise.then(() => {
        this._pendingReadyPromise -= 1;
      });
    }
  }

  /**
   * A signal emitted when the current git repository changes.
   */
  get repositoryChanged(): ISignal<IGitExtension, IChangedArgs<string | null>> {
    return this._repositoryChanged;
  }

  get shell(): JupyterFrontEnd.IShell | null {
    return this._app ? this._app.shell : null;
  }

  /**
   * Files list resulting of a git status call.
   */
  get status(): Git.IStatusFile[] {
    return this._status;
  }

  /**
   * A signal emitted when the current status of the git repository changes.
   */
  get statusChanged(): ISignal<IGitExtension, Git.IStatusFile[]> {
    return this._statusChanged;
  }

  /**
   * Make request to add one or all files into
   * the staging area in repository
   *
   * If filename is not provided, all files will be added.
   *
   * @param filename Optional name of the files to add
   */
  async add(...filename: string[]): Promise<Response> {
    await this.ready;
    const path = this.pathRepository;

    if (path === null) {
      return Promise.resolve(
        new Response(
          JSON.stringify({
            code: -1,
            message: 'Not in a git repository.'
          })
        )
      );
    }

    const response = await httpGitRequest('/git/add', 'POST', {
      add_all: !filename,
      filename: filename || '',
      top_repo_path: path
    });

    this.refreshStatus();
    return Promise.resolve(response);
  }

  /**
   * Make request to add all unstaged files into
   * the staging area in repository 'path'
   */
  async addAllUnstaged(): Promise<Response> {
    await this.ready;
    const path = this.pathRepository;

    if (path === null) {
      return Promise.resolve(
        new Response(
          JSON.stringify({
            code: -1,
            message: 'Not in a git repository.'
          })
        )
      );
    }

    try {
      const response = await httpGitRequest('/git/add_all_unstaged', 'POST', {
        top_repo_path: path
      });
      if (response.status !== 200) {
        const data = await response.json();
        throw new ServerConnection.ResponseError(response, data.message);
      }

      this.refreshStatus();
      return response.json();
    } catch (err) {
      throw new ServerConnection.NetworkError(err);
    }
  }

  /**
   * Make request to add all untracked files into
   * the staging area in the repository
   */
  async addAllUntracked(): Promise<Response> {
    await this.ready;
    const path = this.pathRepository;

    if (path === null) {
      return Promise.resolve(
        new Response(
          JSON.stringify({
            code: -1,
            message: 'Not in a git repository.'
          })
        )
      );
    }

    try {
      const response = await httpGitRequest('/git/add_all_untracked', 'POST', {
        top_repo_path: path
      });
      if (response.status !== 200) {
        const data = await response.json();
        throw new ServerConnection.ResponseError(response, data.message);
      }

      this.refreshStatus();
      return response.json();
    } catch (err) {
      throw new ServerConnection.NetworkError(err);
    }
  }

  /**
   * Add file named fname to current marker obj
   *
   * @param fname Filename
   * @param mark Mark to set
   */
  addMark(fname: string, mark: boolean) {
    this._currentMarker.add(fname, mark);
  }

  /**
   * get current mark of fname
   *
   * @param fname Filename
   * @returns Mark of the file
   */
  getMark(fname: string): boolean {
    return this._currentMarker.get(fname);
  }

  /**
   * Toggle mark for file named fname in current marker obj
   *
   * @param fname Filename
   */
  toggleMark(fname: string) {
    this._currentMarker.toggle(fname);
  }

  /**
   * Add a remote Git repository to the current repository
   *
   * @param url Remote repository URL
   * @param name Remote name
   */
  async addRemote(url: string, name?: string): Promise<void> {
    await this.ready;
    const path = this.pathRepository;

    if (path === null) {
      return Promise.resolve();
    }

    try {
      const response = await httpGitRequest('/git/remote/add', 'POST', {
        top_repo_path: path,
        url,
        name
      });
      if (response.status !== 200) {
        const data = await response.text();
        throw new ServerConnection.ResponseError(response, data);
      }
    } catch (err) {
      throw new ServerConnection.NetworkError(err);
    }
  }

  /**
   * Make request for all git info of the repository
   * (This API is also implicitly used to check if the current repo is a Git repo)
   *
   * @param historyCount: Optional number of commits to get from git log
   * @returns Repository history
   */
  async allHistory(historyCount = 25): Promise<Git.IAllHistory> {
    await this.ready;
    const path = this.pathRepository;

    if (path === null) {
      return Promise.resolve({
        code: -1,
        message: 'Not in a git repository.'
      });
    }

    try {
      const response = await httpGitRequest('/git/all_history', 'POST', {
        current_path: path,
        history_count: historyCount
      });
      if (response.status !== 200) {
        const data = await response.text();
        throw new ServerConnection.ResponseError(response, data);
      }
      return response.json();
    } catch (err) {
      throw new ServerConnection.NetworkError(err);
    }
  }

  /**
   * Make request to switch current working branch,
   * create new branch if needed,
   * or discard a specific file change or all changes
   * TODO: Refactor into seperate endpoints for each kind of checkout request
   *
   * If a branch name is provided, check it out (with or without creating it)
   * If a filename is provided, check the file out
   * If nothing is provided, check all files out
   *
   * @param options Checkout options
   */
  async checkout(options?: Git.ICheckoutOptions): Promise<Git.ICheckoutResult> {
    await this.ready;
    const path = this.pathRepository;

    if (path === null) {
      return Promise.resolve({
        code: -1,
        message: 'Not in a git repository.'
      });
    }

    const body = {
      checkout_branch: false,
      new_check: false,
      branchname: '',
      startpoint: '',
      checkout_all: true,
      filename: '',
      top_repo_path: path
    };

    if (options !== undefined) {
      if (options.branchname) {
        body.branchname = options.branchname;
        body.checkout_branch = true;
        body.new_check = options.newBranch === true;
        if (options.newBranch) {
          body.startpoint = options.startpoint || this._currentBranch.name;
        }
      } else if (options.filename) {
        body.filename = options.filename;
        body.checkout_all = false;
      }
    }

    try {
      const response = await httpGitRequest('/git/checkout', 'POST', body);
      if (response.status !== 200) {
        return response.json().then((data: any) => {
          throw new ServerConnection.ResponseError(response, data.message);
        });
      }

      if (body.checkout_branch) {
        await this.refreshBranch();
        this._headChanged.emit();
      } else {
        this.refreshStatus();
      }
      return response.json();
    } catch (err) {
      throw new ServerConnection.NetworkError(err);
    }
  }

  /**
   * Make request for the Git Clone API.
   *
   * @param path Local path in which the repository will be cloned
   * @param url Distant Git repository URL
   * @param auth Optional authentication information for the remote repository
   */
  async clone(
    path: string,
    url: string,
    auth?: Git.IAuth
  ): Promise<Git.ICloneResult> {
    try {
      const obj: Git.IGitClone = {
        current_path: path,
        clone_url: url,
        auth
      };

      const response = await httpGitRequest('/git/clone', 'POST', obj);
      if (response.status !== 200) {
        const data = await response.json();
        throw new ServerConnection.ResponseError(response, data.message);
      }
      return response.json();
    } catch (err) {
      throw new ServerConnection.NetworkError(err);
    }
  }

  /**
   * Make request to commit all staged files in repository
   *
   * @param message Commit message
   */
  async commit(message: string): Promise<Response> {
    await this.ready;
    const path = this.pathRepository;

    if (path === null) {
      return Promise.resolve(
        new Response(
          JSON.stringify({
            code: -1,
            message: 'Not in a git repository.'
          })
        )
      );
    }

    try {
      const response = await httpGitRequest('/git/commit', 'POST', {
        commit_msg: message,
        top_repo_path: path
      });
      if (response.status !== 200) {
        return response.json().then((data: any) => {
          throw new ServerConnection.ResponseError(response, data.message);
        });
      }

      this.refreshStatus();
      this._headChanged.emit();

      return response;
    } catch (err) {
      throw new ServerConnection.NetworkError(err);
    }
  }

  /**
   * Get or set Git configuration options
   *
   * @param options Configuration options to set (undefined to get)
   */
  async config(options?: JSONObject): Promise<Response> {
    await this.ready;
    const path = this.pathRepository;

    if (path === null) {
      return Promise.resolve(
        new Response(
          JSON.stringify({
            code: -1,
            message: 'Not in a git repository.'
          })
        )
      );
    }

    try {
      const method = 'POST';
      const body = { path, options };

      const response = await httpGitRequest('/git/config', method, body);

      if (!response.ok) {
        const jsonData = await response.json();
        throw new ServerConnection.ResponseError(response, jsonData.message);
      }

      return response;
    } catch (err) {
      throw new ServerConnection.NetworkError(err);
    }
  }

  /**
   * Make request to revert changes from selected commit
   *
   * @param message Commit message to use for the new repository state
   * @param commitId Selected commit ID
   */
  async revertCommit(message: string, commitId: string): Promise<Response> {
    await this.ready;
    const path = this.pathRepository;

    if (path === null) {
      return Promise.resolve(
        new Response(
          JSON.stringify({
            code: -1,
            message: 'Not in a git repository.'
          })
        )
      );
    }

    try {
      const response = await httpGitRequest('/git/delete_commit', 'POST', {
        commit_id: commitId,
        top_repo_path: path
      });
      if (response.status !== 200) {
        return response.json().then((data: any) => {
          throw new ServerConnection.ResponseError(response, data.message);
        });
      }
      await this.commit(message);
      return response;
    } catch (err) {
      throw new ServerConnection.NetworkError(err);
    }
  }

  /**
   * Make request for detailed git commit info of
   * commit 'hash'
   *
   * @param hash Commit hash
   */
  async detailedLog(hash: string): Promise<Git.ISingleCommitFilePathInfo> {
    await this.ready;
    const path = this.pathRepository;

    if (path === null) {
      return Promise.resolve({
        code: -1,
        message: 'Not in a git repository.'
      });
    }

    try {
      const response = await httpGitRequest('/git/detailed_log', 'POST', {
        selected_hash: hash,
        current_path: path
      });
      if (response.status !== 200) {
        const data = await response.json();
        throw new ServerConnection.ResponseError(response, data.message);
      }

      // lookup filetypes
      const data: Git.ISingleCommitFilePathInfo = await response.json();
      data.modified_files = data.modified_files.map(f => {
        f.type = this._resolveFileType(f.modified_file_path);
        return f;
      });
      return data;
    } catch (err) {
      throw new ServerConnection.NetworkError(err);
    }
  }

  /**
   * Dispose of the resources held by the model.
   */
  dispose(): void {
    if (this.isDisposed) {
      return;
    }
    this._isDisposed = true;
    this._poll.dispose();
    Signal.clearData(this);
  }

  /**
   * Gets the path of the file relative to the Jupyter server root.
   *
   * If no path is provided, returns the Git repository top folder relative path.
   * If no Git repository selected, return null
   *
   * @param path the file path relative to Git repository top folder
   */
  getRelativeFilePath(path?: string): string | null {
    if (this.pathRepository === null || this._serverRoot === undefined) {
      return null;
    }

    return PathExt.join(
      PathExt.relative(this._serverRoot, this.pathRepository),
      path || ''
    );
  }

  /**
   * Make request to initialize a  new git repository at path 'path'
   *
   * @param path Folder path to initialize as a git repository.
   */
  async init(path: string): Promise<Response> {
    try {
      const response = await httpGitRequest('/git/init', 'POST', {
        current_path: path
      });
      if (response.status !== 200) {
        return response.json().then((data: any) => {
          throw new ServerConnection.ResponseError(response, data.message);
        });
      }
      return response;
    } catch (err) {
      throw new ServerConnection.NetworkError(err);
    }
  }

  /**
   * Make request for git commit logs
   *
   * @param historyCount: Optional number of commits to get from git log
   */
  async log(historyCount = 25): Promise<Git.ILogResult> {
    await this.ready;
    const path = this.pathRepository;

    if (path === null) {
      return Promise.resolve({
        code: -1,
        message: 'Not in a git repository.'
      });
    }

    try {
      const response = await httpGitRequest('/git/log', 'POST', {
        current_path: path,
        history_count: historyCount
      });
      if (response.status !== 200) {
        const data = await response.json();
        throw new ServerConnection.ResponseError(response, data.message);
      }
      return response.json();
    } catch (err) {
      throw new ServerConnection.NetworkError(err);
    }
  }

  /**
   * Register a new diff provider for specified file types
   *
   * @param filetypes File type list
   * @param callback Callback to use for the provided file types
   */
  registerDiffProvider(filetypes: string[], callback: Git.IDiffCallback): void {
    filetypes.forEach(fileType => {
      this._diffProviders[fileType] = callback;
    });
  }

  /** Make request for the Git Pull API. */
  async pull(auth?: Git.IAuth): Promise<Git.IPushPullResult> {
    await this.ready;
    const path = this.pathRepository;

    if (path === null) {
      return Promise.resolve({
        code: -1,
        message: 'Not in a git repository.'
      });
    }

    try {
      const obj: Git.IPushPull = {
        current_path: path,
        auth,
        cancel_on_conflict: this._settings
          ? (this._settings.composite['cancelPullMergeConflict'] as boolean)
          : false
      };

      const response = await httpGitRequest('/git/pull', 'POST', obj);
      if (response.status !== 200) {
        const data = await response.json();
        throw new ServerConnection.ResponseError(response, data.message);
      }

      this._headChanged.emit();

      return response.json();
    } catch (err) {
      throw new ServerConnection.NetworkError(err);
    }
  }

  /** Make request for the Git Push API. */
  async push(auth?: Git.IAuth): Promise<Git.IPushPullResult> {
    await this.ready;
    const path = this.pathRepository;

    if (path === null) {
      return Promise.resolve({
        code: -1,
        message: 'Not in a git repository.'
      });
    }

    try {
      const obj: Git.IPushPull = {
        current_path: path,
        auth
      };

      const response = await httpGitRequest('/git/push', 'POST', obj);
      if (response.status !== 200) {
        const data = await response.json();
        throw new ServerConnection.ResponseError(response, data.message);
      }
      this._headChanged.emit();
      return response.json();
    } catch (err) {
      throw new ServerConnection.NetworkError(err);
    }
  }

  /**
   * General Git refresh
   */
  async refresh(): Promise<void> {
    await this.refreshBranch();
    await this.refreshStatus();
  }

  /**
   * Make request for a list of all Git branches
   */
  async refreshBranch(): Promise<void> {
    const response = await this._branch();

    if (response.code === 0) {
      this._branches = response.branches;
      this._currentBranch = response.current_branch;

      if (this._currentBranch) {
        // set up the marker obj for the current (valid) repo/branch combination
        this._setMarker(this.pathRepository, this._currentBranch.name);
      }
    } else {
      this._branches = [];
      this._currentBranch = null;
    }
  }

  /**
   * Request Git status refresh
   */
  async refreshStatus(): Promise<void> {
    await this.ready;
    const path = this.pathRepository;

    if (path === null) {
      this._setStatus([]);
      return Promise.resolve();
    }

    try {
      const response = await httpGitRequest('/git/status', 'POST', {
        current_path: path
      });
      const data = await response.json();
      if (response.status !== 200) {
        console.error(data.message);
        // TODO should we notify the user
        this._setStatus([]);
      }

      this._setStatus(
        (data as Git.IStatusResult).files.map(file => {
          return {
            ...file,
            type: this._resolveFileType(file.to),
            status: decodeStage(file.x, file.y)
          };
        })
      );
    } catch (err) {
      console.error(err);
      // TODO should we notify the user
      this._setStatus([]);
    }
  }

  /**
   * Make request to move one or all files from the staged to the unstaged area
   *
   * @param filename - Path to a file to be reset. Leave blank to reset all
   *
   * @returns a promise that resolves when the request is complete.
   */
  async reset(filename?: string): Promise<Response> {
    await this.ready;
    const path = this.pathRepository;

    if (path === null) {
      return Promise.resolve(
        new Response(
          JSON.stringify({
            code: -1,
            message: 'Not in a git repository.'
          })
        )
      );
    }

    try {
      const response = await httpGitRequest('/git/reset', 'POST', {
        reset_all: filename === undefined,
        filename: filename === undefined ? null : filename,
        top_repo_path: path
      });
      if (response.status !== 200) {
        return response.json().then((data: any) => {
          throw new ServerConnection.ResponseError(response, data.message);
        });
      }

      this.refreshStatus();
      return response;
    } catch (err) {
      throw new ServerConnection.NetworkError(err);
    }
  }

  /**
   * Make request to reset to selected commit
   *
   * @param commitId - Git commit specification. Leave blank to reset to HEAD
   *
   * @returns a promise that resolves when the request is complete.
   */
  async resetToCommit(commitId = ''): Promise<Response> {
    await this.ready;
    const path = this.pathRepository;

    if (path === null) {
      return Promise.resolve(
        new Response(
          JSON.stringify({
            code: -1,
            message: 'Not in a git repository.'
          })
        )
      );
    }

    try {
      const response = await httpGitRequest('/git/reset_to_commit', 'POST', {
        commit_id: commitId,
        top_repo_path: path
      });
      if (response.status !== 200) {
        return response.json().then((data: any) => {
          throw new ServerConnection.ResponseError(response, data.message);
        });
      }
      await this.refreshBranch();
      this._headChanged.emit();
      return response;
    } catch (err) {
      throw new ServerConnection.NetworkError(err);
    }
  }

  /** Make request for the prefix path of a directory 'path',
   * with respect to the root directory of repository
   */
  async showPrefix(path: string): Promise<Git.IShowPrefixResult> {
    try {
      const response = await httpGitRequest('/git/show_prefix', 'POST', {
        current_path: path
      });
      if (response.status !== 200) {
        const data = await response.json();
        throw new ServerConnection.ResponseError(response, data.message);
      }
      return response.json();
    } catch (err) {
      throw new ServerConnection.NetworkError(err);
    }
  }

  /** Make request for top level path of repository 'path' */
  async showTopLevel(path: string): Promise<Git.IShowTopLevelResult> {
    try {
      const response = await httpGitRequest('/git/show_top_level', 'POST', {
        current_path: path
      });
      if (response.status !== 200) {
        const data = await response.json();
        throw new ServerConnection.ResponseError(response, data.message);
      }
      return response.json();
    } catch (err) {
      throw new ServerConnection.NetworkError(err);
    }
  }

  /**
   * Make request for a list of all git branches in the repository
   *
   * @returns The repository branches
   */
  protected async _branch(): Promise<Git.IBranchResult> {
    await this.ready;
    const path = this.pathRepository;

    if (path === null) {
      return Promise.resolve({
        code: -1,
        message: 'Not in a git repository.'
      });
    }

    try {
      const response = await httpGitRequest('/git/branch', 'POST', {
        current_path: path
      });
      if (response.status !== 200) {
        const data = await response.json();
        throw new ServerConnection.ResponseError(response, data.message);
      }
      return response.json();
    } catch (err) {
      throw new ServerConnection.NetworkError(err);
    }
  }

  /**
   * Resolve path to filetype
   */
  protected _resolveFileType(path: string): DocumentRegistry.IFileType {
    // test if directory
    if (path.endsWith('/')) {
      return DocumentRegistry.defaultDirectoryFileType;
    }

    return (
      this._app.docRegistry.getFileTypesForPath(path)[0] ||
      DocumentRegistry.defaultTextFileType
    );
  }

  /**
   * Set repository status
   *
   * @param v Repository status
   */
  protected _setStatus(v: Git.IStatusFile[]) {
    this._status = v;
    this._statusChanged.emit(this._status);
  }

  private async _getServerRoot(): Promise<string> {
    try {
      const response = await httpGitRequest('/git/server_root', 'GET', null);
      if (response.status === 404) {
        throw new ServerConnection.ResponseError(
          response,
          'Git server extension is unavailable. Please ensure you have installed the ' +
            'JupyterLab Git server extension by running: pip install --upgrade jupyterlab-git. ' +
            'To confirm that the server extension is installed, run: jupyter serverextension list.'
        );
      }
      const data = await response.json();
      return data['server_root'];
    } catch (error) {
      if (error instanceof ServerConnection.ResponseError) {
        throw error;
      } else {
        throw new Error(error);
      }
    }
  }

  /**
   * set marker obj for repo path/branch combination
   */
  private _setMarker(path: string, branch: string): BranchMarker {
    this._currentMarker = this._markerCache.get(path, branch);
    return this._currentMarker;
  }

  private _status: Git.IStatusFile[] = [];
  private _pathRepository: string | null = null;
  private _branches: Git.IBranch[];
  private _currentBranch: Git.IBranch;
  private _serverRoot: string;
  private _app: JupyterFrontEnd | null;
  private _diffProviders: { [key: string]: Git.IDiffCallback } = {};
  private _isDisposed = false;
  private _markerCache: Markers = new Markers(() => this._markChanged.emit());
  private _currentMarker: BranchMarker = null;
  private _readyPromise: Promise<void> = Promise.resolve();
  private _pendingReadyPromise = 0;
  private _poll: Poll;
  private _settings: ISettingRegistry.ISettings | null;
  private _headChanged = new Signal<IGitExtension, void>(this);
  private _markChanged = new Signal<IGitExtension, void>(this);
  private _repositoryChanged = new Signal<
    IGitExtension,
    IChangedArgs<string | null>
  >(this);
  private _statusChanged = new Signal<IGitExtension, Git.IStatusFile[]>(this);
}

export class BranchMarker implements Git.IBranchMarker {
  constructor(private _refresh: () => void) {}

  add(fname: string, mark = true) {
    if (!(fname in this._marks)) {
      this.set(fname, mark);
    }
  }

  get(fname: string) {
    return this._marks[fname];
  }

  set(fname: string, mark: boolean) {
    this._marks[fname] = mark;
    this._refresh();
  }

  toggle(fname: string) {
    this.set(fname, !this._marks[fname]);
  }

  private _marks: { [key: string]: boolean } = {};
}

export class Markers {
  constructor(private _refresh: () => void) {}

  get(path: string, branch: string): BranchMarker {
    const key = Markers.markerKey(path, branch);
    if (key in this._branchMarkers) {
      return this._branchMarkers[key];
    }

    const marker = new BranchMarker(this._refresh);
    this._branchMarkers[key] = marker;
    return marker;
  }

  static markerKey(path: string, branch: string): string {
    return [path, branch].join(':');
  }

  private _branchMarkers: { [key: string]: BranchMarker } = {};
}<|MERGE_RESOLUTION|>--- conflicted
+++ resolved
@@ -10,11 +10,6 @@
 import { httpGitRequest } from './git';
 import { Git, IGitExtension } from './tokens';
 import { decodeStage } from './utils';
-<<<<<<< HEAD
-import { Dialog, showErrorMessage } from '@jupyterlab/apputils';
-import { DocumentRegistry } from '@jupyterlab/docregistry';
-=======
->>>>>>> 6ea4a62f
 
 // Default refresh interval (in milliseconds) for polling the current Git status (NOTE: this value should be the same value as in the plugin settings schema):
 const DEFAULT_REFRESH_INTERVAL = 3000; // ms
@@ -641,13 +636,7 @@
         throw new ServerConnection.ResponseError(response, data.message);
       }
 
-      // lookup filetypes
-      const data: Git.ISingleCommitFilePathInfo = await response.json();
-      data.modified_files = data.modified_files.map(f => {
-        f.type = this._resolveFileType(f.modified_file_path);
-        return f;
-      });
-      return data;
+      return response.json();
     } catch (err) {
       throw new ServerConnection.NetworkError(err);
     }
@@ -868,7 +857,6 @@
         (data as Git.IStatusResult).files.map(file => {
           return {
             ...file,
-            type: this._resolveFileType(file.to),
             status: decodeStage(file.x, file.y)
           };
         })
@@ -1023,21 +1011,6 @@
     } catch (err) {
       throw new ServerConnection.NetworkError(err);
     }
-  }
-
-  /**
-   * Resolve path to filetype
-   */
-  protected _resolveFileType(path: string): DocumentRegistry.IFileType {
-    // test if directory
-    if (path.endsWith('/')) {
-      return DocumentRegistry.defaultDirectoryFileType;
-    }
-
-    return (
-      this._app.docRegistry.getFileTypesForPath(path)[0] ||
-      DocumentRegistry.defaultTextFileType
-    );
   }
 
   /**
