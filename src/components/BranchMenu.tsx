import { Dialog, showDialog, showErrorMessage } from '@jupyterlab/apputils';
import List from '@material-ui/core/List';
import ListItem from '@material-ui/core/ListItem';
import ClearIcon from '@material-ui/icons/Clear';
import * as React from 'react';
import { classes } from 'typestyle';
import {
  activeListItemClass,
  filterClass,
  filterClearClass,
  filterInputClass,
  filterWrapperClass,
  listItemClass,
  listItemIconClass,
  listWrapperClass,
  newBranchButtonClass,
  wrapperClass
} from '../style/BranchMenu';
import { Git, IGitExtension } from '../tokens';
import { NewBranchDialog } from './NewBranchDialog';
import { branchIcon } from '../style/icons';

const CHANGES_ERR_MSG =
  'The current branch contains files with uncommitted changes. Please commit or discard these changes before switching to or creating another branch.';

/**
 * Interface describing component properties.
 */
export interface IBranchMenuProps {
  /**
   * Git extension data model.
   */
  model: IGitExtension;

  /**
   * Boolean indicating whether branching is disabled.
   */
  branching: boolean;
}

/**
 * Interface describing component state.
 */
export interface IBranchMenuState {
  /**
   * Menu filter.
   */
  filter: string;

  /**
   * Boolean indicating whether to show a dialog to create a new branch.
   */
  branchDialog: boolean;

  /**
   * Current branch name.
   */
  current: string;

  /**
   * Current list of branches.
   */
  branches: Git.IBranch[];
}

/**
 * React component for rendering a branch menu.
 */
export class BranchMenu extends React.Component<
  IBranchMenuProps,
  IBranchMenuState
> {
  /**
   * Returns a React component for rendering a branch menu.
   *
   * @param props - component properties
   * @returns React component
   */
  constructor(props: IBranchMenuProps) {
    super(props);

    const repo = this.props.model.pathRepository;

    this.state = {
      filter: '',
      branchDialog: false,
      current: repo ? this.props.model.currentBranch.name : '',
      branches: repo ? this.props.model.branches : []
    };
  }

  /**
   * Callback invoked immediately after mounting a component (i.e., inserting into a tree).
   */
  componentDidMount(): void {
    this._addListeners();
  }

  /**
   * Callback invoked when a component will no longer be mounted.
   */
  componentWillUnmount(): void {
    this._removeListeners();
  }

  /**
   * Renders the component.
   *
   * @returns React element
   */
  render(): React.ReactElement {
    return (
      <div className={wrapperClass}>
        <div className={filterWrapperClass}>
          <div className={filterClass}>
            <input
              className={filterInputClass}
              type="text"
              onChange={this._onFilterChange}
              value={this.state.filter}
              placeholder="Filter"
              title="Filter branch menu"
            />
            {this.state.filter ? (
              <button className={filterClearClass}>
                <ClearIcon
                  titleAccess="Clear the current filter"
                  fontSize="small"
                  onClick={this._resetFilter}
                />
              </button>
            ) : null}
          </div>
          <input
            className={newBranchButtonClass}
            type="button"
            title="Create a new branch"
            value="New Branch"
            onClick={this._onNewBranchClick}
          />
        </div>
        <div className={listWrapperClass}>
          <List disablePadding>{this._renderItems()}</List>
        </div>
        <NewBranchDialog
          open={this.state.branchDialog}
          model={this.props.model}
          onClose={this._onNewBranchDialogClose}
        />
      </div>
    );
  }

  /**
   * Renders menu items.
   *
   * @returns array of React elements
   */
  private _renderItems(): React.ReactElement[] {
    return this.state.branches.map(this._renderItem, this);
  }

  /**
   * Renders a menu item.
   *
   * @param branch - branch
   * @param idx - item index
   * @returns React element
   */
  private _renderItem(
    branch: Git.IBranch,
    idx: number
  ): React.ReactElement | null {
    // Perform a "simple" filter... (TODO: consider implementing fuzzy filtering)
    if (this.state.filter && !branch.name.includes(this.state.filter)) {
      return null;
    }
    const isActive = branch.name === this.state.current;
    return (
      <ListItem
        button
        title={`Switch to branch: ${branch.name}`}
        className={classes(
          listItemClass,
          isActive ? activeListItemClass : null
        )}
        key={branch.name}
        onClick={this._onBranchClickFactory(branch.name)}
      >
<<<<<<< HEAD
        <branchIcon.react className={listItemIconClass} tag="span" />
=======
        <span
          className={classes(
            'jp-git-icon',
            listItemIconClass,
            isActive && 'jp-git-selected'
          )}
        />
>>>>>>> 6ea4a62f
        {branch.name}
      </ListItem>
    );
  }

  /**
   * Adds model listeners.
   */
  private _addListeners(): void {
    // When the HEAD changes, decent probability that we've switched branches:
    this.props.model.headChanged.connect(this._syncState, this);

    // When the status changes, we may have checked out a new branch (e.g., via the command-line and not via the extension) or changed repositories:
    this.props.model.statusChanged.connect(this._syncState, this);
  }

  /**
   * Removes model listeners.
   */
  private _removeListeners(): void {
    this.props.model.headChanged.disconnect(this._syncState, this);
    this.props.model.statusChanged.disconnect(this._syncState, this);
  }

  /**
   * Syncs the component state with the underlying model.
   */
  private _syncState(): void {
    const repo = this.props.model.pathRepository;
    this.setState({
      current: repo ? this.props.model.currentBranch.name : '',
      branches: repo ? this.props.model.branches : []
    });
  }

  /**
   * Callback invoked upon a change to the menu filter.
   *
   * @param event - event object
   */
  private _onFilterChange = (event: any): void => {
    this.setState({
      filter: event.target.value
    });
  };

  /**
   * Callback invoked to reset the menu filter.
   */
  private _resetFilter = (): void => {
    this.setState({
      filter: ''
    });
  };

  /**
   * Callback invoked upon clicking a button to create a new branch.
   *
   * @param event - event object
   */
  private _onNewBranchClick = (): void => {
    if (!this.props.branching) {
      showErrorMessage('Creating a new branch is disabled', CHANGES_ERR_MSG);
      return;
    }
    this.setState({
      branchDialog: true
    });
  };

  /**
   * Callback invoked upon closing a dialog to create a new branch.
   */
  private _onNewBranchDialogClose = (): void => {
    this.setState({
      branchDialog: false
    });
  };

  /**
   * Returns a callback which is invoked upon clicking a branch name.
   *
   * @param branch - branch name
   * @returns callback
   */
  private _onBranchClickFactory(branch: string) {
    const self = this;
    return onClick;

    /**
     * Callback invoked upon clicking a branch name.
     *
     * @private
     * @param event - event object
     */
    function onClick(): void {
      if (!self.props.branching) {
        showErrorMessage('Switching branches is disabled', CHANGES_ERR_MSG);
        return;
      }
      const opts = {
        branchname: branch
      };
      self.props.model
        .checkout(opts)
        .then(onResolve)
        .catch(onError);
    }

    /**
     * Callback invoked upon promise resolution.
     *
     * @private
     * @param result - result
     */
    function onResolve(result: any): void {
      if (result.code !== 0) {
        showErrorMessage('Error switching branch', result.message);
      }
    }

    /**
     * Callback invoked upon encountering an error.
     *
     * @private
     * @param err - error
     */
    function onError(err: any): void {
      if (err.message.includes('following files would be overwritten')) {
        showDialog({
          title: 'Unable to switch branch',
          body: (
            <React.Fragment>
              <p>
                Your changes to the following files would be overwritten by
                switching:
              </p>
              <List>
                {err.message
                  .split('\n')
                  .slice(1, -3)
                  .map(renderFileName)}
              </List>
              <span>
                Please commit, stash, or discard your changes before you switch
                branches.
              </span>
            </React.Fragment>
          ),
          buttons: [Dialog.okButton({ label: 'Dismiss' })]
        });
      } else {
        showErrorMessage('Error switching branch', err.message);
      }
    }

    /**
     * Render a filename into a list
     * @param filename
     * @returns ReactElement
     */
    function renderFileName(filename: string): React.ReactElement {
      return <ListItem key={filename}>{filename}</ListItem>;
    }
  }
}<|MERGE_RESOLUTION|>--- conflicted
+++ resolved
@@ -18,7 +18,6 @@
 } from '../style/BranchMenu';
 import { Git, IGitExtension } from '../tokens';
 import { NewBranchDialog } from './NewBranchDialog';
-import { branchIcon } from '../style/icons';
 
 const CHANGES_ERR_MSG =
   'The current branch contains files with uncommitted changes. Please commit or discard these changes before switching to or creating another branch.';
@@ -187,9 +186,6 @@
         key={branch.name}
         onClick={this._onBranchClickFactory(branch.name)}
       >
-<<<<<<< HEAD
-        <branchIcon.react className={listItemIconClass} tag="span" />
-=======
         <span
           className={classes(
             'jp-git-icon',
@@ -197,7 +193,6 @@
             isActive && 'jp-git-selected'
           )}
         />
->>>>>>> 6ea4a62f
         {branch.name}
       </ListItem>
     );
