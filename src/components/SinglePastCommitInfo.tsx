--- conflicted
+++ resolved
@@ -10,29 +10,16 @@
   commitDetailStyle,
   commitOverviewNumbers,
   commitStyle,
-<<<<<<< HEAD
-=======
   deletionsIconStyle,
-  diffIconStyle,
->>>>>>> 6be808cd
   fileList,
   iconStyle,
-  insertionsIconStyle,
-<<<<<<< HEAD
-  deletionsIconStyle
-=======
-  revertButtonStyle
->>>>>>> 6be808cd
+  insertionsIconStyle
 } from '../style/SinglePastCommitInfoStyle';
 import { Git } from '../tokens';
 import { isDiffSupported } from './diff/Diff';
 import { openDiffView } from './diff/DiffWidget';
-<<<<<<< HEAD
-import { ResetDeleteSingleCommit } from './ResetDeleteSingleCommit';
 import { FilePath } from './FilePath';
 import { ActionButton } from './ActionButton';
-=======
->>>>>>> 6be808cd
 
 export interface ISinglePastCommitInfoProps {
   data: Git.ISingleCommitInfo;
@@ -164,17 +151,8 @@
         <div className={commitDetailStyle}>
           <div className={commitDetailHeader}>
             Changed
-<<<<<<< HEAD
             <ActionButton
               iconName={'git-rewind'}
-              onClick={this.showResetToCommit}
-=======
-            <button
-              className={classes(
-                changeStageButtonStyle,
-                floatRightStyle,
-                discardFileButtonStyle
-              )}
               onClick={(
                 event: React.MouseEvent<HTMLButtonElement, MouseEvent>
               ) => {
@@ -183,105 +161,62 @@
               }}
               title="Discard changes introduced by this commit"
             />
-            <button
-              className={classes(
-                changeStageButtonStyle,
-                floatRightStyle,
-                revertButtonStyle
-              )}
+            <ActionButton
+              iconName={'git-discard'}
               onClick={(
                 event: React.MouseEvent<HTMLButtonElement, MouseEvent>
               ) => {
                 event.stopPropagation();
                 this.resetToCommit(this.props.data.commit);
               }}
->>>>>>> 6be808cd
               title="Discard changes introduced *after* this commit"
-            />
-            <ActionButton
-              iconName={'git-discard'}
-              onClick={this.showDeleteCommit}
-              title="Discard changes introduced by this commit"
             />
           </div>
           <ul className={fileList}>
             {this.state.modifiedFiles.length > 0 &&
               this.state.modifiedFiles.map(modifiedFile => {
-<<<<<<< HEAD
-=======
                 const diffSupported = isDiffSupported(
                   modifiedFile.modified_file_path
                 );
 
->>>>>>> 6be808cd
                 return (
                   <li
                     className={commitDetailFileStyle}
                     key={modifiedFile.modified_file_path}
-<<<<<<< HEAD
-                    title={modifiedFile.modified_file_path}
-                  >
-                    <FilePath filepath={modifiedFile.modified_file_path} />
-                    {isDiffSupported(modifiedFile.modified_file_path) && (
-                      <ActionButton
-                        iconName={'git-diff'}
-                        title={'View file changes'}
-                        onClick={async () => {
-                          try {
-                            await openDiffView(
-                              modifiedFile.modified_file_path,
-                              this.props.model,
-                              {
-                                previousRef: {
-                                  gitRef: this.props.data.pre_commit
-                                },
-                                currentRef: { gitRef: this.props.data.commit }
-                              },
-                              this.props.renderMime
-                            );
-                          } catch (reason) {
-                            console.error(
-                              `Fail to open diff view for ${
-                                modifiedFile.modified_file_path
-                              }.\n${reason}`
-                            );
-                          }
-                        }}
-=======
                     onClick={async (
                       event: React.MouseEvent<HTMLLIElement, MouseEvent>
                     ) => {
                       // Avoid commit node to be collapsed
                       event.stopPropagation();
                       if (diffSupported) {
-                        await openDiffView(
-                          modifiedFile.modified_file_path,
-                          this.props.model,
-                          {
-                            previousRef: {
-                              gitRef: this.props.data.pre_commit
+                        try {
+                          await openDiffView(
+                            modifiedFile.modified_file_path,
+                            this.props.model,
+                            {
+                              previousRef: {
+                                gitRef: this.props.data.pre_commit
+                              },
+                              currentRef: { gitRef: this.props.data.commit }
                             },
-                            currentRef: { gitRef: this.props.data.commit }
-                          },
-                          this.props.renderMime
-                        );
+                            this.props.renderMime
+                          );
+                        } catch (reason) {
+                          console.error(
+                            `Fail to open diff view for ${
+                              modifiedFile.modified_file_path
+                            }.\n${reason}`
+                          );
+                        }
                       }
                     }}
                     title={modifiedFile.modified_file_path}
                   >
-                    <span
-                      className={`${fileIconStyle} ${parseFileExtension(
-                        modifiedFile.modified_file_path
-                      )}`}
-                    />
-                    <span className={commitDetailFilePathStyle}>
-                      {modifiedFile.modified_file_name}
-                    </span>
+                    <FilePath filepath={modifiedFile.modified_file_path} />
                     {diffSupported && (
-                      <button
-                        className={diffIconStyle}
+                      <ActionButton
+                        iconName={'git-diff'}
                         title={'View file changes'}
->>>>>>> 6be808cd
                       />
                     )}
                   </li>
