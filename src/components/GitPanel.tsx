import { ISettingRegistry } from '@jupyterlab/coreutils';
import { IRenderMimeRegistry } from '@jupyterlab/rendermime';
import * as React from 'react';
import { GitExtension } from '../model';
import {
  findRepoButtonStyle,
  panelContainerStyle,
  panelWarningStyle
} from '../style/GitPanelStyle';
import { Git } from '../tokens';
import { decodeStage } from '../utils';
import { BranchHeader } from './BranchHeader';
import { FileList } from './FileList';
import { HistorySideBar } from './HistorySideBar';
import { PathHeader } from './PathHeader';

/** Interface for GitPanel component state */
export interface IGitSessionNodeState {
  inGitRepository: boolean;

  branches: Git.IBranch[];
  currentBranch: string;
  upstreamBranch: string;

  pastCommits: Git.ISingleCommitInfo[];

  stagedFiles: Git.IStatusFileResult[];
  unstagedFiles: Git.IStatusFileResult[];
  untrackedFiles: Git.IStatusFileResult[];

  isHistoryVisible: boolean;
}

/** Interface for GitPanel component props */
export interface IGitSessionNodeProps {
  model: GitExtension;
  renderMime: IRenderMimeRegistry;
  settings: ISettingRegistry.ISettings;
}

/** A React component for the git extension's main display */
export class GitPanel extends React.Component<
  IGitSessionNodeProps,
  IGitSessionNodeState
> {
  constructor(props: IGitSessionNodeProps) {
    super(props);
    this.state = {
      inGitRepository: false,
      branches: [],
      currentBranch: '',
      upstreamBranch: '',
      pastCommits: [],
      stagedFiles: [],
      unstagedFiles: [],
      untrackedFiles: [],
      isHistoryVisible: false
    };

    props.model.repositoryChanged.connect((_, args) => {
      this.setState({
        inGitRepository: args.newValue !== null
      });
      this.refresh();
    }, this);
    props.model.statusChanged.connect(() => {
      this.setStatus();
    }, this);
    props.model.headChanged.connect(async () => {
      await this.refreshBranch();
      if (this.state.isHistoryVisible) {
        this.refreshHistory();
      } else {
        this.refreshStatus();
      }
    }, this);
    props.model.markChanged.connect(() => this.forceUpdate());

    props.settings.changed.connect(this.refresh, this);
  }

  refreshBranch = async () => {
    const { currentBranch } = this.props.model;

    this.setState({
      branches: this.props.model.branches,
      currentBranch: currentBranch ? currentBranch.name : 'master',
      upstreamBranch: currentBranch ? currentBranch.upstream : ''
    });
  };

  refreshHistory = async () => {
    if (this.props.model.pathRepository !== null) {
      // Get git log for current branch
      let logData = await this.props.model.log(this.props.settings.composite[
        'historyCount'
      ] as number);
      let pastCommits = new Array<Git.ISingleCommitInfo>();
      if (logData.code === 0) {
        pastCommits = logData.commits;
      }

      this.setState({
        pastCommits: pastCommits
      });
    }
  };

  setStatus = () => {
    if (this.props.model.pathRepository !== null) {
      // Get git status for current branch
      let stagedFiles = new Array<Git.IStatusFileResult>();
      let unstagedFiles = new Array<Git.IStatusFileResult>();
      let untrackedFiles = new Array<Git.IStatusFileResult>();
      let statusFiles = this.props.model.status;
      if (statusFiles.length > 0) {
        for (let i = 0; i < statusFiles.length; i++) {
<<<<<<< HEAD
=======
          const file = statusFiles[i];
          const { x, y } = file;
          const stage = decodeStage(x, y);

          // If file has been changed
          if (x !== '?' && x !== '!') {
            changedFiles++;
          }

>>>>>>> b83568a1
          // If file is untracked
          if (stage === 'untracked') {
            untrackedFiles.push(file);
          } else if (stage === 'unstaged') {
            unstagedFiles.push(file);
          } else if (stage === 'staged') {
            stagedFiles.push(file);
          }
        }
      }

      this.setState({
        stagedFiles: stagedFiles,
        unstagedFiles: unstagedFiles,
        untrackedFiles: untrackedFiles
      });
    }
  };

  refreshStatus = async () => {
    await this.props.model.refreshStatus();
  };

  /**
   * Refresh widget, update all content
   */
  refresh = async () => {
    if (this.props.model.pathRepository !== null) {
      await this.refreshBranch();
      await this.refreshHistory();
      await this.refreshStatus();
    }
  };

  toggleSidebar = (): void => {
    if (!this.state.isHistoryVisible) {
      this.refreshHistory();
    }
    this.setState({ isHistoryVisible: !this.state.isHistoryVisible });
  };

  render() {
    let main: React.ReactElement;
    let sub: React.ReactElement;

    if (this.state.isHistoryVisible) {
      sub = (
        <HistorySideBar
          isExpanded={this.state.isHistoryVisible}
          branches={this.state.branches}
          pastCommits={this.state.pastCommits}
          model={this.props.model}
          renderMime={this.props.renderMime}
        />
      );
    } else {
      sub = (
        <FileList
          stagedFiles={this.state.stagedFiles}
          unstagedFiles={this.state.unstagedFiles}
          untrackedFiles={this.state.untrackedFiles}
          model={this.props.model}
          renderMime={this.props.renderMime}
          settings={this.props.settings}
        />
      );
    }

    if (this.state.inGitRepository) {
      main = (
        <React.Fragment>
          <BranchHeader
            model={this.props.model}
            refresh={this.refreshBranch}
            currentBranch={this.state.currentBranch}
            upstreamBranch={this.state.upstreamBranch}
            stagedFiles={this.state.stagedFiles}
            data={this.state.branches}
            disabled={
              this.state.pastCommits.length === 0 ||
              (this.props.settings.composite[
                'disableBranchWithChanges'
              ] as boolean)
            }
            toggleSidebar={this.toggleSidebar}
            sideBarExpanded={this.state.isHistoryVisible}
          />
          {sub}
        </React.Fragment>
      );
    } else {
      main = (
        <div className={panelWarningStyle}>
          <div>You aren’t in a git repository.</div>
          <button
            className={findRepoButtonStyle}
            onClick={() =>
              this.props.model.commands.execute('filebrowser:toggle-main')
            }
          >
            Go find a repo
          </button>
        </div>
      );
    }

    return (
      <div className={panelContainerStyle}>
        <PathHeader
          model={this.props.model}
          refresh={async () => {
            await this.refreshBranch();
            if (this.state.isHistoryVisible) {
              this.refreshHistory();
            } else {
              this.refreshStatus();
            }
          }}
        />
        {main}
      </div>
    );
  }
}<|MERGE_RESOLUTION|>--- conflicted
+++ resolved
@@ -115,18 +115,10 @@
       let statusFiles = this.props.model.status;
       if (statusFiles.length > 0) {
         for (let i = 0; i < statusFiles.length; i++) {
-<<<<<<< HEAD
-=======
           const file = statusFiles[i];
           const { x, y } = file;
           const stage = decodeStage(x, y);
-
-          // If file has been changed
-          if (x !== '?' && x !== '!') {
-            changedFiles++;
-          }
-
->>>>>>> b83568a1
+        
           // If file is untracked
           if (stage === 'untracked') {
             untrackedFiles.push(file);
