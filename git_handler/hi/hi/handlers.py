--- conflicted
+++ resolved
@@ -39,10 +39,6 @@
         temp = my_data["git_command"]
         print(temp)
         my_output = subprocess.check_output(temp)
-<<<<<<< HEAD
-        #my_output = subprocess.check_output(["git", temp])
-=======
->>>>>>> 9e36e17d
         self.finish(my_output)
         #self.finish(json.dumps(post_metrics()))
         print("Hi there! post extensions!!")
