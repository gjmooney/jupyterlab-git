# jupyterlab-git

JLG


## Prerequisites

* JupyterLab

## Installation

```bash
jupyter labextension install jupyterlab-git
```

## Development

For a development install (requires npm version 4 or later), do the following in the repository directory:

```bash
npm install
jupyter labextension link .
```

To rebuild the package and the JupyterLab app:

```bash
npm run build
jupyter lab build
```
<<<<<<< HEAD
## Installation and activation of Git handler

Installation and activation for jupyterlab_git python handler package, do it inside jupyterlab-git directory.:

```bash
pip install jupyterlab_git/
jupyter serverextension enable --py jupyterlab_git
jupyter nbextension install --py jupyterlab_git
```

To enable this extension:

```bash
jupyter nbextension enable --py jupyterlab_git
```

Launch JupyterLab & you will see the new Git buttons on the left side of the window.

=======
##
>>>>>>> 2ca1ac85
<|MERGE_RESOLUTION|>--- conflicted
+++ resolved
@@ -28,7 +28,7 @@
 npm run build
 jupyter lab build
 ```
-<<<<<<< HEAD
+
 ## Installation and activation of Git handler
 
 Installation and activation for jupyterlab_git python handler package, do it inside jupyterlab-git directory.:
@@ -47,6 +47,4 @@
 
 Launch JupyterLab & you will see the new Git buttons on the left side of the window.
 
-=======
-##
->>>>>>> 2ca1ac85
+
